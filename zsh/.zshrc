# Path to your oh-my-zsh configuration.
export ZSH=$HOME/.oh-my-zsh

# Set name of the theme to load.
# Look in $ZSH/themes/
export ZSH_THEME="npinto"
#export ZSH_THEME="sorin"

# Set to this to use case-sensitive completion
# export CASE_SENSITIVE="true"

# Comment this out to disable weekly auto-update checks
export DISABLE_AUTO_UPDATE="true"

# Uncomment following line if you want to disable colors in ls
#export DISABLE_LS_COLORS="true"

# Uncomment following line if you want to disable autosetting terminal title.
# export DISABLE_AUTO_TITLE="true"

# Which plugins would you like to load? (plugins can be found in ~/.oh-my-zsh/plugins/*)
# Example format: plugins=(rails git textmate ruby lighthouse)
plugins=(git vi-mode pip brew git-flow git-prompt)

# common bourne shell config
source $HOME/.shrc

# OMZ !
source $ZSH/oh-my-zsh.sh

# Customize to your needs...

<<<<<<< HEAD
# common bourne shell config
test -f $HOME/.shrc && source $HOME/.shrc

=======
>>>>>>> c27576f1
# disable auto-correct
unsetopt correct_all


export HISTFILE=$HOME/.history

# ----------------------------------------------------------------------------
#  Keybindings
# ----------------------------------------------------------------------------
# search in history
bindkey -M viins "^R" history-incremental-search-backward
bindkey -M vicmd "A" vi-add-eol
# ctrl-e end of line
bindkey -M viins "^E" end-of-line
bindkey -M vicmd "^E" end-of-line
# ctlr-a beg of line
bindkey -M viins "^A" beginning-of-line
bindkey -M vicmd "^A" beginning-of-line
# undo last undo
bindkey -M vicmd "^R" redo
# show cursor position info
bindkey -M vicmd "ga" what-cursor-position
# swap case over movement
bindkey -M vicmd "g~" vi-oper-swap-case
# search in history
bindkey -M viins "^R" history-incremental-search-backward
# more at http://www.opensource.cse.ohio-state.edu/sites/default/files/zshrc.txt

# -- fn+delete on MacOSX
bindkey "^[[3~" delete-char
bindkey -M vicmd "^[[3~" delete-char
bindkey -M viins "^[[3~" delete-char
<|MERGE_RESOLUTION|>--- conflicted
+++ resolved
@@ -30,12 +30,9 @@
 
 # Customize to your needs...
 
-<<<<<<< HEAD
 # common bourne shell config
 test -f $HOME/.shrc && source $HOME/.shrc
 
-=======
->>>>>>> c27576f1
 # disable auto-correct
 unsetopt correct_all
 
