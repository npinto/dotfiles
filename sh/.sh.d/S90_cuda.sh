--- conflicted
+++ resolved
@@ -2,12 +2,7 @@
 # -- CUDA related
 # -----------------------------------------------------------------------------
 
-<<<<<<< HEAD
 if ! [[ "`uname`" == "Darwin" && "`uname -r`" == "12.4.0" ]]; then
-=======
-if ! [[ "`uname`" == "Darwin" && "`uname -r`" == "12.1.0" ]]; then
-    # -- Debian/Ubuntu
->>>>>>> b2b59e0b
     test -d /usr/local/cuda/bin && export PATH=$PATH:/usr/local/cuda/bin;
     test -d /usr/local/cuda/lib && export LD_LIBRARY_PATH=$LD_LIBRARY_PATH:/usr/local/cuda/lib;
     test -d /usr/local/cuda/lib64 && export LD_LIBRARY_PATH=$LD_LIBRARY_PATH:/usr/local/cuda/lib64;
