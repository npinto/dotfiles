--- conflicted
+++ resolved
@@ -1,158 +1,10 @@
+
+# common bourne shell config
+source $HOME/.shrc
+
 function parse_git_branch {
     ref=$(git symbolic-ref HEAD 2> /dev/null) || return
     echo "("${ref#refs/heads/}")"
 }
 
-<<<<<<< HEAD
-# -----------------------------------------------------------------------------
-# -- bash prompt
-# -----------------------------------------------------------------------------
-#export PS1='\h:\W \u\$'
-
-if [ "$0" = "-zsh" ]; then
-    echo "ZSH!!!";
-#    if [ "`id -u`" -eq 0 ]; then
-      #export PS1="%{[33;36;1m%}%T%{[0m%} %{[33;34;1m%}%n%{[0m[33;33;1m%}@%{[33;37;1m%}%m %{[33;32;1m%}%~%{[0m[33;33;1m%}
-    #%#%{[0m%} "
-    #else
-      #export PS1="%{[33;36;1m%}%T%{[0m%} %{[33;31;1m%}%n%{[0m[33;33;1m%}@%{[33;37;1m%}%m %{[33;32;1m%}%~%{[0m[33;33;1m%}
-    #%#%{[0m%} "
-#    fi
-else
-    function parse_git_branch {
-        ref=$(git symbolic-ref HEAD 2> /dev/null) || return
-        echo "("${ref#refs/heads/}")"
-    }
-    test -z $PS1 && export PS1='\[\033[01;32m\]\u@\h\[\033[01;34m\] \w $(parse_git_branch)\$\[\033[00m\] '
-fi
-
-
-# -----------------------------------------------------------------------------
-# -- default editor
-# -----------------------------------------------------------------------------
-export EDITOR=vim
-
-# -----------------------------------------------------------------------------
-# -- local path
-# -----------------------------------------------------------------------------
-test -d $HOME/local/bin && export PATH=$HOME/local/bin:$PATH
-test -d $HOME/local/lib && export LD_LIBRARY_PATH=$HOME/local/lib:$LD_LIBRARY_PATH
-
-# -----------------------------------------------------------------------------
-# -- processors
-# -----------------------------------------------------------------------------
-if [[ -f /proc/cpuinfo ]]; then
-    export NPROCESSORS=$(cat /proc/cpuinfo | grep processor | wc -l)
-else
-    export NPROCESSORS=1
-fi
-
-# MKL
-export MKL_NUM_THREADS=$NPROCESSORS
-
-# -----------------------------------------------------------------------------
-# -- CUDA related
-# -----------------------------------------------------------------------------
-test -d /usr/local/cuda/bin && export PATH=$PATH:/usr/local/cuda/bin
-test -d /usr/local/cuda/lib && export LD_LIBRARY_PATH=$LD_LIBRARY_PATH:/usr/local/cuda/lib
-test -d /usr/local/cuda/lib64 && export LD_LIBRARY_PATH=$LD_LIBRARY_PATH:/usr/local/cuda/lib64
-
-# -----------------------------------------------------------------------------
-# -- ssh keychain / ssh-agent
-# -----------------------------------------------------------------------------
-if [ "$(command -v keychain && test -f ~/.bashrc)" ]; then
-    keychain ~/.ssh/id_rsa &> /dev/null;
-    . ~/.keychain/$HOSTNAME-sh;
-fi
-
-# -- ls colors
-command -v dircolors &> /dev/null && eval "$(dircolors -b)"
-
-# -----------------------------------------------------------------------------
-# -- aliases
-# -----------------------------------------------------------------------------
-alias ll='ls -halF'
-alias l='ls -hlF'
-alias la='ls -haFG'
-
-alias grep='grep --colour=auto'
-
-alias clean-pyc='find . -name "*pyc" -exec rm -vf {} \;'
-alias clean-coverage='find . -name ".coverage" -exec rm -vf {} \;'
-alias clean-~='find . -name "*~" -exec rm -vf {} \;'
-alias clean='clean-pyc; clean-coverage; clean-~'
-
-alias py=python
-alias ipy=ipython
-
-alias tmux='tmux -2'
-
-alias current='cd ~/goto/current'
-
-# fix nose/virtualenv bug, see:
-# http://stackoverflow.com/questions/864956/problems-using-nose-in-a-virtualenv
-alias nosetests-hack='python `which nosetests`'
-
-alias pudb='python -m pudb.run'
-
-# MacVim
-test -x "/Applications/MacVim.app/Contents/MacOS/Vim" && alias vim=/Applications/MacVim.app/Contents/MacOS/Vim
-
-# -----------------------------------------------------------------------------
-# -- LD_LIBRARY_PATH Final Updates
-# -----------------------------------------------------------------------------
-# remove useless semicolons from LD_LIBRARY_PATH
-export LD_LIBRARY_PATH=$(echo $LD_LIBRARY_PATH | sed -e 's/:*$//g' -e 's/^:*//g')
-
-# -----------------------------------------------------------------------------
-# -- MacOSX specific
-# -----------------------------------------------------------------------------
-export DYLD_LIBRARY_PATH=$LD_LIBRARY_PATH
-
-# MacPorts
-test -d /opt/local/bin && export PATH=/opt/local/bin:$PATH
-test -d /opt/local/sbin && export PATH=/opt/local/sbin:$PATH
-
-# Fink
-test -r /sw/bin/init.sh && . /sw/bin/init.sh
-
-# MacOSX's Python
-PYTHON_MACOSX=/Library/Frameworks/Python.framework/Versions/Current/bin
-test -d $PYTHON_MACOSX && export PATH=$PYTHON_MACOSX:$PATH
-
-# pythonbrew
-test -f ~/.pythonbrew/etc/bashrc && source ~/.pythonbrew/etc/bashrc
-
-# emacs with small font on MacOSX
-function am
- {
-    # Create the files as needed -- not as good as raw emacs, but acceptable
-    for f in "$@"
-    do
-    test -e $f || touch $f
-    done
-    open -a /Applications/Aquamacs.app "$@"
- }
-alias em="emacs -fn -apple-courier-medium-r-normal--10-100-72-72-m-100-mac-roman"
-
-export MACOSX_DEPLOYMENT_TARGET=10.6
-
-# -----------------------------------------------------------------------------
-# -- Local Profile
-# -----------------------------------------------------------------------------
-test -f $HOME/local/.profile && source $HOME/local/.profile
-
-# -----------------------------------------------------------------------------
-# -- python related
-# -----------------------------------------------------------------------------
-export PYTHONVERSION=$(python -c 'import sys; print sys.version[:3]')
-export PYTHONPATH_HOME=$HOME/local/lib/python$PYTHONVERSION/site-packages:$HOME/local/lib64/python$PYTHONVERSION/site-packages
-export PYTHONPATH=${PYTHONPATH_HOME}:$PYTHONPATH
-
-export VIRTUALENV_USE_DISTRIBUTE=1
-=======
-# common bourne shell config
-source $HOME/.shrc
->>>>>>> 74faea07
-
 export PS1='\[\033[01;32m\]\u@\h\[\033[01;34m\] \w $(parse_git_branch)\$\[\033[00m\] '
