--- conflicted
+++ resolved
@@ -92,14 +92,9 @@
 	emerge -uDN lapack-atlas
 	eselect lapack set atlas || exit 0
 
-<<<<<<< HEAD
 numpy: portage-dirs python27 atlas
-=======
-numpy: portage-dirs atlas
 	echo 'x11-base/xorg-server xvfb' > ${EPREFIX}/etc/portage/package.use/numpy
->>>>>>> e8eec641
 	echo "dev-python/numpy doc lapack test" > ${EPREFIX}/etc/portage/package.use/numpy
-	echo "x11-base/xorg-server xvfb" > ${EPREFIX}/etc/portage/package.use/numpy
 	emerge -uDN --onlydeps numpy
 	FEATURES=test emerge -uDN numpy
 
