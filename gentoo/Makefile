include init.mk

all: system tools scientific

# ============================================================================
# -- System
# ============================================================================
system: portage-dirs world-use sudo netselect lsof nfs-utils

portage-dirs:
	mkdir -p /etc/portage/package.keywords
	mkdir -p /etc/portage/package.use
	mkdir -p /etc/portage/package.mask
	mkdir -p /etc/portage/package.unmask

world-use: portage-dirs
	echo 'dev-libs/libxml2 python' > /etc/portage/package.use/libxml2 
	echo 'x11-libs/libdrm libkms' > /etc/portage/package.use/libdrm 
	echo 'x11-libs/pango X' > /etc/portage/package.use/pango

sudo:
	emerge -uDN sudo

netselect:
	emerge -uDN netselect

lsof:
	emerge -uDN lsof

cpufrequtils:
	emerge -uDN sys-power/cpufrequtils

nfs-utils:
	emerge -uDN net-fs/nfs-utils

# ============================================================================
# -- Tools
# ============================================================================
tools: zsh vim tmux screen htop keychain gparallel pip python27 tig

zsh:
	emerge -uDN zsh

vim: portage-dirs
	echo "app-editors/vim bash-completion vim-pager python ruby" > /etc/portage/package.use/vim
	emerge -uDN vim{,-core}

tmux:
	emerge -uDN tmux

screen:
	emerge -uDN screen

htop:
	emerge -uDN htop

keychain:
	emerge -uDN keychain

python27:
	emerge -uDN '=python-2.7*'
	eselect python set python2.7 || exit 0

gparallel:
	echo "sys-process/parallel ~amd64" > /etc/portage/package.keywords/gparallel
	emerge -uDN sys-process/parallel

pip: python27
	echo 'dev-python/pip ~amd64' > /etc/portage/package.keywords/pip
	emerge -uDN dev-python/pip

tig:
	emerge -uN tig

# ============================================================================
# -- Scientific
# ============================================================================
scientific: atlas numpy scipy ipython joblib scikits.learn

atlas: cpufrequtils
	cpufreq-set -g performance
	# -- blas
	emerge -uDN cblas blas
	emerge -uDN blas-atlas
	eselect blas set atlas-threads || exit 0
	eselect cblas set atlas-threads || exit 0
	# -- lapack
	emerge -uDN lapack
	emerge -uDN lapack-atlas
	eselect lapack set atlas || exit 0

numpy: portage-dirs python27 atlas
<<<<<<< HEAD
	echo "dev-python/numpy doc lapack test" > ${EPREFIX}/etc/portage/package.use/numpy
	echo "x11-base/xorg-server xvfb" > ${EPREFIX}/etc/portage/package.use/numpy
=======
	echo 'x11-base/xorg-server xvfb' > ${EPREFIX}/etc/portage/package.use/numpy
	echo "dev-python/numpy doc lapack test" >> ${EPREFIX}/etc/portage/package.use/numpy
>>>>>>> 6007d106
	emerge -uDN --onlydeps numpy
	FEATURES=test emerge -uN --nodeps numpy

scipy: numpy
	emerge -uDN --onlydeps scipy
	# #FEATURES=test emerge -uDN scipy
	emerge -uDN scipy

ipython: pip
	pip install -vUI ipython

pycuda: pip
	pip install -vUI pycuda

joblib: pip
	pip install -vUI joblib

scikits.learn: pip
	pip install -vUI scikits.learn

# ============================================================================
# -- MISC
# ============================================================================
graphviz:
	emerge -uDN media-gfx/graphviz

gprof2dot: graphviz
	echo 'dev-util/gprof2dot ~amd64' > ${EPREFIX}/etc/portage/package.keywords/gprof2dot
	emerge -uDN dev-util/gprof2dot
<|MERGE_RESOLUTION|>--- conflicted
+++ resolved
@@ -90,13 +90,8 @@
 	eselect lapack set atlas || exit 0
 
 numpy: portage-dirs python27 atlas
-<<<<<<< HEAD
-	echo "dev-python/numpy doc lapack test" > ${EPREFIX}/etc/portage/package.use/numpy
-	echo "x11-base/xorg-server xvfb" > ${EPREFIX}/etc/portage/package.use/numpy
-=======
 	echo 'x11-base/xorg-server xvfb' > ${EPREFIX}/etc/portage/package.use/numpy
 	echo "dev-python/numpy doc lapack test" >> ${EPREFIX}/etc/portage/package.use/numpy
->>>>>>> 6007d106
 	emerge -uDN --onlydeps numpy
 	FEATURES=test emerge -uN --nodeps numpy
 
