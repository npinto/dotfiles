--- conflicted
+++ resolved
@@ -16,16 +16,10 @@
   [[default]]
     use_system_font = False
     scrollback_lines = 1000000
-<<<<<<< HEAD
     scrollbar_position = hidden
     scroll_on_output = False
-    font = Monospace 9
     allow_bold = False
-=======
-    use_system_font = False
-    scroll_on_output = False
     font = Monospace 8
->>>>>>> fc7ce4eb
     scrollback_infinite = True
 [layouts]
   [[default]]
