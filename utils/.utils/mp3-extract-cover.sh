--- conflicted
+++ resolved
@@ -1,12 +1,8 @@
 #!/bin/bash
-<<<<<<< HEAD
 set -e
 set -x
-eyeD3 --write-images=./ "$1"
-=======
 
 outdn="$1"
 infn="$2"
 
-eyeD3 --write-images="${outdn}" "${infn}"
->>>>>>> 113972f3
+eyeD3 --write-images="${outdn}" "${infn}"