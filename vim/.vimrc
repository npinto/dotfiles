--- conflicted
+++ resolved
@@ -123,11 +123,7 @@
 autocmd filetype python set expandtab
 
 " pylint
-<<<<<<< HEAD
-"autocmd FileType python compiler pylint
-=======
 " autocmd FileType python compiler pylint
->>>>>>> 4c2f9453
 
 " colorscheme
 "colorscheme desert
