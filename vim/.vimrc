" -------------------------------------------------------------------
" -- pathogen
" -------------------------------------------------------------------
call pathogen#runtime_append_all_bundles()
call pathogen#helptags()

" ftplugin
filetype plugin on
filetype plugin indent on

" -------------------------------------------------------------------
" -- colorscheme
" -------------------------------------------------------------------
if $TERM =~ '^linux'
    set t_Co=8
else
    "colorscheme  desert256
    colorscheme mustang_np
    "colorscheme ir_black
    set t_Co=256
endif

" -------------------------------------------------------------------
" -- Keybindings
" -------------------------------------------------------------------
" set leader key
let mapleader=","

" Press ,, to Escape
imap ,, <Esc>
" Press ,. to Escape
imap ,. <Esc>
" Press <C-\> to Escape
imap <C-\> <Esc>l
" Press jj to Escape
imap jj <Esc>

" http://nvie.com/posts/how-i-boosted-my-vim/
nnoremap ; :

" Use Q for formatting the current paragraph (or selection)
vmap Q gq
nmap Q gqap

" Fix backspace
set bs=2

" Press \\ to save and exit (ZZ)
map \\ ZZ

" make {C,S}-{left,right} work in screen or tmux
map OC <Right>
map OD <Left>
map [C <S-Right>
map [D <S-Left>

" map c-e to end-of-line
map <C-e> $<RIGHT>
imap <C-e> <ESC>$i<RIGHT>
" map c-a to start-of-line
map <C-a> 0
imap <C-a> <ESC>0i

" map Enter to open line in command mode
map <CR> o<Esc>
"map <C-CR> O<Esc>

" Make it easy to update/reload vimrc
nmap <leader>v :e $MYVIMRC<CR><C-W>_
nmap <silent> <leader>V :source $MYVIMRC<CR>:filetype detect<CR>:exec ":echo '$MYVIMRC reloaded'"<CR>

"list the buffers and await choice
"(either numbers or some substring, enter keeps you in the same buffer)
map <leader>b :ls<cr>:buffer<space>
"go to the next buffer
map <leader>] :bn<CR>
"go to the previous buffer
map <leader>[ :bp<CR>
"kill the current buffer
map <leader>k :bd<CR>

" tabs
map <C-t><up> :tabr<cr>
map <C-t><down> :tabl<cr>
map <C-t><left> :tabp<cr>
map <C-t><right> :tabn<cr>
"map <C-p> :tabp<cr>
"map <C-n> :tabn<cr>

" replace self.A = B by B = self.A
command! -bar -range=% SwapEqual :<line1>,<line2>s/\(\s*\)\([^=]*\)\s\+=\s\+\([^;]*\)/\1\3 = \2/g | :nohl
nohl

" NERDTree
nmap <silent> <Leader>nt :NERDTreeToggle<CR>
nmap <silent> <Leader>nf :NERDTreeFind<CR>
nmap <silent> <Leader>no :NERDTreeFocus<CR>
let NERDTreeShowHidden=1

" -------------------------------------------------------------------
" -- Indentation
" -------------------------------------------------------------------
" copy indent from current line when starting new line
set autoindent
" indent based on {}
" can be disabled with :set nosmartindent
set smartindent
" cindent gets annoying at times,
" so do :set nocindent if you want it off
set cindent
filetype indent on


" -------------------------------------------------------------------
" -- Tabs/Spaces
" -------------------------------------------------------------------
set tabstop=4 softtabstop=4 shiftwidth=4

" convert tabs to spaces
set expandtab

" tab inserts blanks according to 'shiftwidth'
set smarttab

" -------------------------------------------------------------------
" -- Syntax Highlighting
" -------------------------------------------------------------------

" syntax
syntax on

" syntax for .cu files
au BufNewFile,BufRead *.cu setf cuda

" Highlight color definition for bad whitespace
highlight BadWhitespace ctermbg=red guibg=red
" Display tabs at the beginning of a line as bad.
match BadWhitespace /^\t\+/
" Display trailing whitespace as bad.
match BadWhitespace /\s\+$/

" highlight error color for pyflakes (and any other SpellBad-dependent stuff)
highlight SpellBad ctermbg=darkgray

" Gentoo's ebuild
" from www.gentoo.org/proj/en/devrel/handbook/handbook.xml?part=2&chap=1
au BufRead,BufNewFile *.e{build,class} let is_bash=1|setfiletype sh
au BufRead,BufNewFile *.e{build,class} set ts=4 sw=4 noexpandtab


" -------------------------------------------------------------------
" -- Visuals
" -------------------------------------------------------------------
" numbers
set number

" highlight search terms
"set hlsearch
" don't highlight search terms
set nohlsearch

" Show current mode at the bottom left corner
set showmode

" Always display status line
set laststatus=2

" show matching parentheses
set showmatch

" show row/col positions
set ruler

" toggle terminal/mouse support for select/copy/paste
nmap <leader>mt :set mouse=a number list <CR>
nmap <leader>mm :set mouse= nonumber nolist <CR>

" Use the same symbols as TextMate for tabstops and EOLs
" from http://vimcasts.org/episodes/show-invisibles
"set listchars=tab:>.,trail:.,extends:#,nbsp:.
set list
set listchars=tab:▸\ ,eol:¬,trail:~
" Shortcut to rapidly toggle `set list`
nmap <leader>l :set list!<CR>

" visual guides
if exists("+cursorcolumn")
    " vertical line
    set cursorcolumn
    " horizontal line
    set cursorline
endif
":nnoremap <Leader>c :set cursorline! cursorcolumn!<CR>

" visual bell
set visualbell

" Tired of clearing highlighted searches
" by searching for “ldsfhjkhgakjks”?
" Use this:
nmap <silent> <leader>/ :set hlsearch! hlsearch?<CR>
"nnoremap <esc> :noh<return><esc>

" Disable all blinking:
set guicursor+=a:blinkon0

" -------------------------------------------------------------------
" -- Mouse Support
" -------------------------------------------------------------------
set mouse=a

" get around the "/dev/gpmctl: No such file or directory"
" bug with set mouse=a
set ttymouse=xterm2

" -------------------------------------------------------------------
" -- Buffer Navigation
" -------------------------------------------------------------------
" -- miniBufExpl plugin
let g:miniBufExplMapWindowNavVim = 1
let g:miniBufExplMapWindowNavArrows = 1
let g:miniBufExplModSelTarget = 1
let g:miniBufExplUseSingleClick = 1
let g:miniBufExplSplitBelow=1
" Replace the following
"let g:miniBufExplMapCTabSwitchBufs = 1
" with tmux-like bindings to avoid conflicts with snipMate <C-TAB>
noremap <C-n> :MBEbn<CR>
noremap <C-p> :MBEbp<CR>
" Fix bug described in
" https://github.com/fholgado/minibufexpl.vim/issues/1
au BufEnter * call MyLastWindow()
function! MyLastWindow()
  " if the window is quickfix go on
  if &buftype=="nofile"
    " if this window is last on screen quit without warning
    if winnr('$') < 2
      quit!
    endif
  endif
endfunction


" -------------------------------------------------------------------
" -- Window Navigation
" -------------------------------------------------------------------

" From http://stackoverflow.com/questions/2228353/how-to-swap-files-between-windows-in-vim
if version >= 700

    function! HOpen(dir,what_to_open)

        let [type,name] = a:what_to_open

        if a:dir=='left' || a:dir=='right'
            vsplit
            elseif a:dir=='up' || a:dir=='down'
            split
        end

        if a:dir=='down' || a:dir=='right'
            exec "normal! \<c-w>\<c-w>"
        end

        if type=='buffer'
            exec 'buffer '.name
            else
            exec 'edit '.name
        end
    endfunction

    function! HYankWindow()
        let g:window = winnr()
        let g:buffer = bufnr('%')
        let g:bufhidden = &bufhidden
    endfunction

    function! HDeleteWindow()
        call HYankWindow()
        set bufhidden=hide
        close
    endfunction

    function! HPasteWindow(direction)
        let old_buffer = bufnr('%')
        call HOpen(a:direction,['buffer',g:buffer])
        let g:buffer = old_buffer
        let &bufhidden = g:bufhidden
    endfunction

    noremap <c-w>d :call HDeleteWindow()<cr>
    noremap <c-w>y :call HYankWindow()<cr>
    noremap <c-w>p<up> :call HPasteWindow('up')<cr>
    noremap <c-w>p<down> :call HPasteWindow('down')<cr>
    noremap <c-w>p<left> :call HPasteWindow('left')<cr>
    noremap <c-w>p<right> :call HPasteWindow('right')<cr>
    noremap <c-w>pk :call HPasteWindow('up')<cr>
    noremap <c-w>pj :call HPasteWindow('down')<cr>
    noremap <c-w>ph :call HPasteWindow('left')<cr>
    noremap <c-w>pl :call HPasteWindow('right')<cr>
    noremap <c-w>pp :call HPasteWindow('here')<cr>
    noremap <c-w>P :call HPasteWindow('here')<cr>

endif


" -------------------------------------------------------------------
" -- Editing Helpers
" -------------------------------------------------------------------

" paste mode
nnoremap <F2> :set invpaste paste? ruler<CR>
set pastetoggle=<F2>

" Twiddle case:
" press ~ to convert the text to UPPER CASE, then to lower case, then to
" Title Case. Keep pressing ~ until you get the case you want.
function! TwiddleCase(str)
  if a:str ==# toupper(a:str)
    let result = tolower(a:str)
  elseif a:str ==# tolower(a:str)
    let result = substitute(a:str,'\(\<\w\+\>\)', '\u\1', 'g')
  else
    let result = toupper(a:str)
  endif
  return result
endfunction
vnoremap ~ ygv"=TwiddleCase(@")<CR>Pgv

" modeline
" allows inline settings at the beginning/end of file
" (e.g. :ai:ts=4:)
set modeline

" Append modeline after last line in buffer.
" Use substitute() instead of printf() to handle '%%s' modeline in LaTeX
" files.
function! AppendModeline()
  "let l:modeline = printf(" vim: set ts=%d sw=%d tw=%d :",
  let l:modeline = printf(" vim: set ts=%d sw=%d :",
        \ &tabstop, &shiftwidth, &textwidth)
  let l:modeline = substitute(&commentstring, "%s", l:modeline, "")
  call append(line("$"), l:modeline)
endfunction
command! -bar -nargs=0 AppendModeline call AppendModeline()
nnoremap <silent> <Leader>ml :call AppendModeline()<CR>

" sudo trick
" by Steve Losh for when you forgot to sudo before editing a
" file that requires root privileges (typically /etc/hosts). This lets you use
" w!! to do that after you opened the file already:
cmap w!! w !sudo tee % >/dev/null

" Show and Trim Whitespaces
function! ShowSpaces(...)
  let @/='\v(\s+$)|( +\ze\t)'
  let oldhlsearch=&hlsearch
  if !a:0
    let &hlsearch=!&hlsearch
  else
    let &hlsearch=a:1
  end
  return oldhlsearch
endfunction

function! TrimSpaces() range
  let oldhlsearch=ShowSpaces(1)
  execute a:firstline.",".a:lastline."substitute ///gec"
  let &hlsearch=oldhlsearch
endfunction

command! -bar -nargs=? ShowSpaces call ShowSpaces(<args>)
command! -bar -nargs=0 -range=% TrimSpaces <line1>,<line2>call TrimSpaces()
"nnoremap <F12>     :ShowSpaces 1<CR>
"nnoremap <S-F12>   m`:TrimSpaces<CR>``
"vnoremap <S-F12>   :TrimSpaces<CR>

" Make the backspace key wrap lines
"set backspace=indent,eol,start

" When editing a text file, if you want word wrapping, but only want line
" breaks inserted when you explicitly press the Enter key:
" (see http://vim.wikia.com/wiki/Word_wrap_without_line_breaks)
"set wrap
"set linebreak
"set nolist  " list disables linebreak
"set wrapmargin=0

" Put (vim) at the end of the window title
set title titlestring=%t\ (vim)

" Fast saving
nmap <leader>w :w!<CR>

" GRB: use fancy buffer closing that doesn't close the split
" from http://goo.gl/AVz1V
cnoremap <expr> bd (getcmdtype() == ':' ? 'Bclose' : 'bd')


" -------------------------------------------------------------------
" -- Search
" -------------------------------------------------------------------

" ignore case when searching
set ignorecase

" ... except when there are caps in the pattern
set smartcase

" incremental search (as you type)
"set incsearch

" -------------------------------------------------------------------
" -- Text Width and Highlight
" -------------------------------------------------------------------

" -- Text Width
"
" text width at 72 characters
" (best to view 4 vertical windows on 30'' screen)
"let g:textwidth = 72
"set textwidth=g:textwidth
set textwidth=72
" set formatoptions to avoid breaking lines in insert mode
"set formatoptions=roqM1
set formatoptions=qM1
" disable textwidth entirely
"set textwidth=0

" -- OverLength Highlight
"
au FileType python highlight OverLength ctermbg=darkred ctermfg=white guibg=#592929
au FileType python highlight OverLength ctermbg=red ctermfg=white guibg=#592929
au FileType python match OverLength /\%81v.\+/


" -------------------------------------------------------------------
" -- Auto Completion
" -------------------------------------------------------------------

" -- SuperTab
let g:SuperTabDefaultCompletionType = "context"
let g:SuperTabRetainCompletionDuration = "completion"
let g:SuperTabNoCompleteAfter = [',', '\s']
let g:SuperTabLongestEnhanced = 1
" Default to Keyword Completion
let g:SuperTabContextTextOmniPrecedence = ['&completefunc']
let g:SuperTabContextDiscoverDiscovery = ["&completefunc:<c-x><c-u>"]

" -- Omnicomplete
filetype plugin on
set ofu=syntaxcomplete#Complete
autocmd FileType python set omnifunc=pythoncomplete#Complete
"autocmd FileType python set completefunc=pythoncomplete#Complete

" If you prefer the Omni-Completion tip window to close when a selection
" is made, these lines close it on movement in insert mode or when
" leaving insert mode
" from http://stackoverflow.com/questions/3105307/how-do-you-automatically-remove-the-preview-window-after-autocompletion-in-vim
autocmd CursorMovedI * if pumvisible() == 0|pclose|endif
autocmd InsertLeave * if pumvisible() == 0|pclose|endif

" remap omnicomplete's c-x c-o to c-space
inoremap <Nul> <C-x><C-o>

" From Paul Ivanov:
""
"" XXX: i think this is slow in large projects!
"" not even sure if this works, don't really use it
"autocmd FileType python set omnifunc=pythoncomplete#Complete
"" ctrl-space to omnicomplete
""inoremap <Nul> <C-x><C-o>
"inoremap <Nul> <space>
"set suffixesadd+=.c,.cpp,.h,.java,.l,.py,.cu,.rst,
""set background=dark
""let's see if this is any good
""set clipboard=unnamed
""filetype on
""filetype indent on
"filetype plugin indent on
""colorscheme kate
""colorscheme wombat
"colorscheme tortepi
"colorscheme blue
""highlight Comment ctermbg=darkgreen guifg=darkgreen
"set spelllang=en,ru
"command! SpellCheck :set spell
"command! Spell :!aspell -c "%"
"command! T :Tlist
"" don't use this anymore - use rubber instead
"" command! Latex :set makeprg=latex\ %\ &&\ dvipdf\ %<.dvi
""iab ,b \begin{}<Esc>i
""iab ,e \end{}<Esc>i
""iab ,m $$ $$hh
""iab ., {}h
"map <F8> :make<cr><cr>
"map <F7> :w!<CR>:Spell<CR>:e! %<CR>
"map <F6> :w!<CR>:!wc %<CR>
"map <F2> :!sort -n<CR>
"map <F4> :Todo<CR>

" Speed up switching between splits
map <C-J> <C-W>j
map <C-K> <C-W>k
map <C-h> <C-W>h
map <C-l> <C-W>l


" -------------------------------------------------------------------
" -- Python related
" -------------------------------------------------------------------

" autopep8
cmap apep8 !autopep8 -i %

" application to exec on :make and take current filename -- for python, mine
set makeprg=python\ %<.py

" ipython syntax highlighting
au FileType ipy set syntax=python

let g:pyflakes_use_quickfix = 0

"" Do make with different makeprg settings.
"" Error lists from each makeprg are combined into one quickfix list.
"command! Pycheck call DoMake('pyflakes', 'pep8')
"function! DoMake(...)
  "update  " save any changes because makeprg checks the file on disk
  "let savemp = &makeprg
  "let qflist = []
  "for prg in a:000
    """let &makeprg = prg . ' %'
    """silent make!
    """let qflist += getqflist()
  "endfor
  "if empty(qflist)
    "cclose
  "else
    """call setqflist(qflist)
    """copen
    """cfirst
  "endif
  "let &makeprg = savemp
"endfunction

" Python PEP8 text width (79 for code, 72 for comments)
"function! GetPythonTextWidth()
    "if !exists('g:python_normal_text_width')
        "let normal_text_width = 79
    "else
        "let normal_text_width = g:python_normal_text_width
    "endif

    "if !exists('g:python_comment_text_width')
        "let comment_text_width = 72
    "else
        "let comment_text_width = g:python_comment_text_width
    "endif

    "let cur_syntax = synIDattr(synIDtrans(synID(line("."), col("."), 0)), "name")
    "if cur_syntax == "Comment"
        "return comment_text_width
    "elseif cur_syntax == "String"
        "" Check to see if we're in a docstring
        "let lnum = line(".")
        "while lnum >= 1 && (synIDattr(synIDtrans(synID(lnum, col([lnum, "$"]) - 1, 0)), "name") == "String" || match(getline(lnum), '\v^\s*$') > -1)
            "if match(getline(lnum), "\\('''\\|\"\"\"\\)") > -1
                """ Assume that any longstring is a docstring
                ""return comment_text_width
            "endif
            "let lnum -= 1
        "endwhile
    "endif

    "return normal_text_width
"endfunction

"augroup pep8
    "au!
    "autocmd CursorMoved,CursorMovedI * :if &ft == 'python' | :exe 'setlocal textwidth='.GetPythonTextWidth() | :endif
"augroup END


" -------------------------------------------------------------------
" -- Folding
" -------------------------------------------------------------------

" folding (with shortcuts)
augroup vimrc
  au BufReadPre * setlocal foldmethod=indent
  au BufWinEnter * if &fdm == 'indent' | setlocal foldmethod=manual | endif
  au BufWinEnter * normal zR
augroup END
set foldlevelstart=100
set foldlevel=100
"set nofoldenable
"autocmd Syntax c,cpp,vim,xml,html,xhtml,perl,python,ebuild normal zR

nnoremap <space> za
vnoremap <space> zf

""" save and restores folds when a file is closed and re-opened
"" XXX: FIXME
""au BufWinLeave *.* mkview
""au BufWinEnter *.* silent loadview

"let g:skipview_files = [
            "\ '[EXAMPLE PLUGIN BUFFER]'
            "\ ]

"function! MakeViewCheck()
    "if has('quickfix') && &buftype =~ 'nofile'
        "" Buffer is marked as not a file
        "return 0
    "endif
    "if empty(glob(expand('%:p')))
        "" File does not exist on disk
        "return 0
    "endif
    "if len($TEMP) && expand('%:p:h') == $TEMP
        "" We're in a temp dir
        "return 0
    "endif
    "if len($TMP) && expand('%:p:h') == $TMP
        "" Also in temp dir
        "return 0
    "endif
    "if index(g:skipview_files, expand('%')) >= 0
        "" File is in skip list
        "return 0
    "endif
    "return 1
"endfunction

"augroup vimrcAutoView
    "autocmd!
    "" Autosave & Load Views.
    "autocmd BufWritePost,BufLeave,WinLeave ?* if MakeViewCheck() | mkview | endif
    "autocmd BufWinEnter ?* if MakeViewCheck() | silent loadview | endif
"augroup end


" -------------------------------------------------------------------
" -- MISC
" -------------------------------------------------------------------

" Map a key to make the current window as large as possible
" (without closing other windows)
map <F6> <C-W>_<C-W><Bar>

" confirm dialog instead of 'use ! to override'
set confirm

" When switching buffers, do not warn if file is modified
set hidden

" disable backup/swapfile (annoying)
set nobackup
set noswapfile

" use bash-like file auto-completion
set wildmenu
set wildmode=list:longest

"" http://vim.wikia.com/wiki/Show_entire_multiline_error_in_quickfix
"" \cc
"map <Leader>cc :cwindow<CR>:cc<CR><c-w>bz<CR><CR>
"" \cn
"map <Leader>cn :cwindow<CR>:cn<CR><c-w>bz<CR><CR>
"" \cp
"map <Leader>cp :cwindow<CR>:cp<CR><c-w>bz<CR><CR>

" Quickfix jump to error line through press Enter
" http://vim.1045645.n5.nabble.com/Quickfix-jumping-td1191243.html
"set errorformat=%A%f\ IBM%nI\ %t\ %l.0\ %m,%Z%m
map <leader>qn :cn<CR>
<<<<<<< HEAD

map <leader>qp :cp<CR>

function! ToggleMinimap()

    if exists("s:isMini") && s:isMini == 0
        let s:isMini = 1
    else
        let s:isMini = 0
    end

    if (s:isMini == 0)

        " save current visible lines
        let s:firstLine = line("w0")
        let s:lastLine = line("w$")

        " don't change window size
        let c = &columns * 12
        let l = &lines * 12
        exe "set columns=" . c
        exe "set lines=" . l

        " make font small
        set guifont=ProggyTinyTT:h2

        exe 'normal zR'

        " highlight lines which were visible
        let s:lines = ""
        for i in range(s:firstLine, s:lastLine)
            let s:lines = s:lines . "\\%" . i . "l"
            if i < s:lastLine
                let s:lines = s:lines . "\\|"
            endif
        endfor

        exe 'match Visible /' . s:lines . '/'
        hi Visible guifg=#ffffff guibg=#2b3c43
        set cursorline

        no h 10j
        no t 10k

        nmap <space> :ToggleMinimap<CR>

    else

        set guifont=Anonymous\ Pro:h14
        hi clear Visible
        set nocursorline

        no h j
        no t k

        nmap <space> a<space><ESC>

    endif

endfunction

command! ToggleMinimap call ToggleMinimap()

nmap <d-space> :ToggleMinimap<CR>
=======
map <leader>qp :cp<CR>

" -- Comments
" overrides 'comments.vim' with NERD Commetners
map <C-c> <leader>c<space>
map <C-x> <leader>c<space>
>>>>>>> b2967e6d
<|MERGE_RESOLUTION|>--- conflicted
+++ resolved
@@ -674,76 +674,9 @@
 " http://vim.1045645.n5.nabble.com/Quickfix-jumping-td1191243.html
 "set errorformat=%A%f\ IBM%nI\ %t\ %l.0\ %m,%Z%m
 map <leader>qn :cn<CR>
-<<<<<<< HEAD
-
-map <leader>qp :cp<CR>
-
-function! ToggleMinimap()
-
-    if exists("s:isMini") && s:isMini == 0
-        let s:isMini = 1
-    else
-        let s:isMini = 0
-    end
-
-    if (s:isMini == 0)
-
-        " save current visible lines
-        let s:firstLine = line("w0")
-        let s:lastLine = line("w$")
-
-        " don't change window size
-        let c = &columns * 12
-        let l = &lines * 12
-        exe "set columns=" . c
-        exe "set lines=" . l
-
-        " make font small
-        set guifont=ProggyTinyTT:h2
-
-        exe 'normal zR'
-
-        " highlight lines which were visible
-        let s:lines = ""
-        for i in range(s:firstLine, s:lastLine)
-            let s:lines = s:lines . "\\%" . i . "l"
-            if i < s:lastLine
-                let s:lines = s:lines . "\\|"
-            endif
-        endfor
-
-        exe 'match Visible /' . s:lines . '/'
-        hi Visible guifg=#ffffff guibg=#2b3c43
-        set cursorline
-
-        no h 10j
-        no t 10k
-
-        nmap <space> :ToggleMinimap<CR>
-
-    else
-
-        set guifont=Anonymous\ Pro:h14
-        hi clear Visible
-        set nocursorline
-
-        no h j
-        no t k
-
-        nmap <space> a<space><ESC>
-
-    endif
-
-endfunction
-
-command! ToggleMinimap call ToggleMinimap()
-
-nmap <d-space> :ToggleMinimap<CR>
-=======
 map <leader>qp :cp<CR>
 
 " -- Comments
 " overrides 'comments.vim' with NERD Commetners
 map <C-c> <leader>c<space>
-map <C-x> <leader>c<space>
->>>>>>> b2967e6d
+map <C-x> <leader>c<space>