--- conflicted
+++ resolved
@@ -26,13 +26,11 @@
 " snipMate
 filetype plugin on
 
-<<<<<<< HEAD
 " syntax for .cu files
 au BufNewFile,BufRead *.cu setf cuda
-=======
+
 " get around the "/dev/gpmctl: No such file or directory" bug with set mouse=a
 set ttymouse=xterm2
->>>>>>> a373329f
 
 " spellchecker
 "setlocal spell spelllang=en_us
